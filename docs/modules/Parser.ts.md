---
title: Parser.ts
nav_order: 4
parent: Modules
---

## Parser overview

Added in v1.0.0

---

<h2 class="text-delta">Table of contents</h2>

- [decoding](#decoding)
  - [decode](#decode)
  - [decodeEither](#decodeeither)
  - [decodeOption](#decodeoption)
  - [decodePromise](#decodepromise)
  - [decodeResult](#decoderesult)
  - [decodeSync](#decodesync)
- [encoding](#encoding)
  - [encode](#encode)
  - [encodeEither](#encodeeither)
  - [encodeOption](#encodeoption)
  - [encodePromise](#encodepromise)
  - [encodeResult](#encoderesult)
  - [encodeSync](#encodesync)
- [parsing](#parsing)
  - [parse](#parse)
  - [parseEither](#parseeither)
  - [parseOption](#parseoption)
  - [parsePromise](#parsepromise)
  - [parseResult](#parseresult)
  - [parseSync](#parsesync)
- [utils](#utils)
  - [ToAsserts (type alias)](#toasserts-type-alias)
  - [defaultParseOption](#defaultparseoption)
- [validation](#validation)
  - [asserts](#asserts)
  - [is](#is)
  - [validate](#validate)
  - [validateEither](#validateeither)
  - [validateOption](#validateoption)
  - [validatePromise](#validatepromise)
  - [validateResult](#validateresult)
  - [validateSync](#validatesync)

---

# decoding

## decode

**Signature**

```ts
export declare const decode: <I, A>(
<<<<<<< HEAD
  schema: Codec<I, A>
) => (i: I, options?: ParseOptions) => Effect.Effect<never, PR.ParseError, A>
=======
  schema: Schema<I, A>
) => (i: I, options?: ParseOptions | undefined) => Effect.Effect<never, PR.ParseError, A>
>>>>>>> 560011f3
```

Added in v1.0.0

## decodeEither

**Signature**

```ts
export declare const decodeEither: <I, A>(
  schema: Codec<I, A>
) => (i: I, options?: ParseOptions) => E.Either<PR.ParseError, A>
```

Added in v1.0.0

## decodeOption

**Signature**

```ts
export declare const decodeOption: <I, A>(schema: Codec<I, A>) => (i: I, options?: ParseOptions) => Option<A>
```

Added in v1.0.0

## decodePromise

**Signature**

```ts
export declare const decodePromise: <I, A>(schema: Codec<I, A>) => (i: I, options?: ParseOptions) => Promise<A>
```

Added in v1.0.0

## decodeResult

**Signature**

```ts
export declare const decodeResult: <I, A>(schema: Codec<I, A>) => (i: I, options?: ParseOptions) => ParseResult<A>
```

Added in v1.0.0

## decodeSync

**Signature**

```ts
<<<<<<< HEAD
export declare const decodeSync: <I, A>(schema: Codec<I, A>) => (i: I, options?: ParseOptions) => A
=======
export declare const decodeSync: <I, A>(schema: Schema<I, A>) => (i: I, options?: ParseOptions) => A
>>>>>>> 560011f3
```

Added in v1.0.0

# encoding

## encode

**Signature**

```ts
export declare const encode: <I, A>(
<<<<<<< HEAD
  schema: Codec<I, A>
=======
  schema: Schema<I, A>
>>>>>>> 560011f3
) => (a: A, options?: ParseOptions) => Effect.Effect<never, PR.ParseError, I>
```

Added in v1.0.0

## encodeEither

**Signature**

```ts
export declare const encodeEither: <I, A>(
  schema: Codec<I, A>
) => (a: A, options?: ParseOptions) => E.Either<PR.ParseError, I>
```

Added in v1.0.0

## encodeOption

**Signature**

```ts
export declare const encodeOption: <I, A>(schema: Codec<I, A>) => (input: A, options?: ParseOptions) => Option<I>
```

Added in v1.0.0

## encodePromise

**Signature**

```ts
export declare const encodePromise: <I, A>(schema: Codec<I, A>) => (a: A, options?: ParseOptions) => Promise<I>
```

Added in v1.0.0

## encodeResult

**Signature**

```ts
export declare const encodeResult: <I, A>(schema: Codec<I, A>) => (a: A, options?: ParseOptions) => ParseResult<I>
```

Added in v1.0.0

## encodeSync

**Signature**

```ts
<<<<<<< HEAD
export declare const encodeSync: <I, A>(schema: Codec<I, A>) => (a: A, options?: ParseOptions) => I
=======
export declare const encodeSync: <I, A>(schema: Schema<I, A>) => (a: A, options?: ParseOptions) => I
>>>>>>> 560011f3
```

Added in v1.0.0

# parsing

## parse

**Signature**

```ts
<<<<<<< HEAD
export declare const parse: <I, A>(
  schema: Codec<I, A>
=======
export declare const parse: <_, A>(
  schema: Schema<_, A>
>>>>>>> 560011f3
) => (i: unknown, options?: ParseOptions) => Effect.Effect<never, PR.ParseError, A>
```

Added in v1.0.0

## parseEither

**Signature**

```ts
export declare const parseEither: <I, A>(
  schema: Codec<I, A>
) => (i: unknown, options?: ParseOptions) => E.Either<PR.ParseError, A>
```

Added in v1.0.0

## parseOption

**Signature**

```ts
export declare const parseOption: <I, A>(schema: Codec<I, A>) => (i: unknown, options?: ParseOptions) => Option<A>
```

Added in v1.0.0

## parsePromise

**Signature**

```ts
export declare const parsePromise: <I, A>(schema: Codec<I, A>) => (i: unknown, options?: ParseOptions) => Promise<A>
```

Added in v1.0.0

## parseResult

**Signature**

```ts
export declare const parseResult: <I, A>(schema: Codec<I, A>) => (i: unknown, options?: ParseOptions) => ParseResult<A>
```

Added in v1.0.0

## parseSync

**Signature**

```ts
export declare const parseSync: <I, A>(schema: Codec<I, A>) => (i: unknown, options?: ParseOptions) => A
```

Added in v1.0.0

## parseSync

**Signature**

```ts
export declare const parseSync: <_, A>(schema: Schema<_, A>) => (i: unknown, options?: ParseOptions) => A
```

Added in v1.0.0

# utils

## ToAsserts (type alias)

**Signature**

```ts
export type ToAsserts<S extends Codec<any, any>> = (input: unknown, options?: ParseOptions) => asserts input is To<S>
```

Added in v1.0.0

## defaultParseOption

**Signature**

```ts
export declare const defaultParseOption: ParseOptions
```

Added in v1.0.0"decoding" | "encoding"

# validation

## asserts

**Signature**

```ts
export declare const asserts: <A>(schema: Schema<A>) => (a: unknown, options?: ParseOptions) => asserts a is A
```

Added in v1.0.0

## is

**Signature**

```ts
<<<<<<< HEAD
export declare const is: <A>(schema: Schema<A>) => (a: unknown) => a is A
```

Added in v1.0.0

## validate

**Signature**

```ts
export declare const validate: <A>(
  schema: Schema<A>
=======
export declare const validate: <_, A>(
  schema: Schema<_, A>
>>>>>>> 560011f3
) => (a: unknown, options?: ParseOptions) => Effect.Effect<never, PR.ParseError, A>
```

Added in v1.0.0

## validateEither

**Signature**

```ts
export declare const validateEither: <A>(
  schema: Schema<A>
) => (a: unknown, options?: ParseOptions) => E.Either<PR.ParseError, A>
```

Added in v1.0.0

## validateOption

**Signature**

```ts
export declare const validateOption: <A>(schema: Schema<A>) => (a: unknown, options?: ParseOptions) => Option<A>
```

Added in v1.0.0

## validatePromise

**Signature**

```ts
export declare const validatePromise: <A>(schema: Schema<A>) => (i: unknown, options?: ParseOptions) => Promise<A>
```

Added in v1.0.0

## validateResult

**Signature**

```ts
export declare const validateResult: <A>(schema: Schema<A>) => (a: unknown, options?: ParseOptions) => ParseResult<A>
```

Added in v1.0.0

## validateSync

**Signature**

```ts
export declare const validateSync: <A>(schema: Schema<A>) => (a: unknown, options?: ParseOptions) => A
```

Added in v1.0.0

## validateSync

**Signature**

```ts
export declare const validateSync: <_, A>(schema: Schema<_, A>) => (a: unknown, options?: ParseOptions) => A
```

Added in v1.0.0<|MERGE_RESOLUTION|>--- conflicted
+++ resolved
@@ -56,13 +56,8 @@
 
 ```ts
 export declare const decode: <I, A>(
-<<<<<<< HEAD
   schema: Codec<I, A>
 ) => (i: I, options?: ParseOptions) => Effect.Effect<never, PR.ParseError, A>
-=======
-  schema: Schema<I, A>
-) => (i: I, options?: ParseOptions | undefined) => Effect.Effect<never, PR.ParseError, A>
->>>>>>> 560011f3
 ```
 
 Added in v1.0.0
@@ -114,11 +109,7 @@
 **Signature**
 
 ```ts
-<<<<<<< HEAD
 export declare const decodeSync: <I, A>(schema: Codec<I, A>) => (i: I, options?: ParseOptions) => A
-=======
-export declare const decodeSync: <I, A>(schema: Schema<I, A>) => (i: I, options?: ParseOptions) => A
->>>>>>> 560011f3
 ```
 
 Added in v1.0.0
@@ -131,11 +122,7 @@
 
 ```ts
 export declare const encode: <I, A>(
-<<<<<<< HEAD
-  schema: Codec<I, A>
-=======
-  schema: Schema<I, A>
->>>>>>> 560011f3
+  schema: Codec<I, A>
 ) => (a: A, options?: ParseOptions) => Effect.Effect<never, PR.ParseError, I>
 ```
 
@@ -188,11 +175,7 @@
 **Signature**
 
 ```ts
-<<<<<<< HEAD
 export declare const encodeSync: <I, A>(schema: Codec<I, A>) => (a: A, options?: ParseOptions) => I
-=======
-export declare const encodeSync: <I, A>(schema: Schema<I, A>) => (a: A, options?: ParseOptions) => I
->>>>>>> 560011f3
 ```
 
 Added in v1.0.0
@@ -204,13 +187,8 @@
 **Signature**
 
 ```ts
-<<<<<<< HEAD
 export declare const parse: <I, A>(
   schema: Codec<I, A>
-=======
-export declare const parse: <_, A>(
-  schema: Schema<_, A>
->>>>>>> 560011f3
 ) => (i: unknown, options?: ParseOptions) => Effect.Effect<never, PR.ParseError, A>
 ```
 
@@ -317,7 +295,6 @@
 **Signature**
 
 ```ts
-<<<<<<< HEAD
 export declare const is: <A>(schema: Schema<A>) => (a: unknown) => a is A
 ```
 
@@ -330,10 +307,6 @@
 ```ts
 export declare const validate: <A>(
   schema: Schema<A>
-=======
-export declare const validate: <_, A>(
-  schema: Schema<_, A>
->>>>>>> 560011f3
 ) => (a: unknown, options?: ParseOptions) => Effect.Effect<never, PR.ParseError, A>
 ```
 
