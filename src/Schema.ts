--- conflicted
+++ resolved
@@ -8,10 +8,6 @@
 import type { Chunk } from "@effect/data/Chunk"
 import * as C from "@effect/data/Chunk"
 import * as D from "@effect/data/Data"
-<<<<<<< HEAD
-=======
-import type { Either } from "@effect/data/Either"
->>>>>>> 560011f3
 import * as E from "@effect/data/Either"
 import type { Either } from "@effect/data/Either"
 import * as Equal from "@effect/data/Equal"
@@ -78,119 +74,17 @@
    */
   asserts,
   /**
-<<<<<<< HEAD
    * @category guards
-=======
-   * @category decoding
-   * @since 1.0.0
-   */
-  decode,
-  /**
-   * @category decoding
-   * @since 1.0.0
-   */
-  decodeEither,
-  /**
-   * @category decoding
-   * @since 1.0.0
-   */
-  decodeOption,
-  /**
-   * @category decoding
-   * @since 1.0.0
-   */
-  decodePromise,
-  /**
-   * @category decoding
-   * @since 1.0.0
-   */
-  decodeResult,
-  /**
-   * @category decoding
-   * @since 1.0.0
-   */
-  decodeSync,
-  /**
-   * @category encoding
-   * @since 1.0.0
-   */
-  encode,
-  /**
-   * @category encoding
-   * @since 1.0.0
-   */
-  encodeEither,
-  /**
-   * @category encoding
-   * @since 1.0.0
-   */
-  encodeOption,
-  /**
-   * @category encoding
-   * @since 1.0.0
-   */
-  encodePromise,
-  /**
-   * @category encoding
-   * @since 1.0.0
-   */
-  encodeResult,
-  /**
-   * @category encoding
->>>>>>> 560011f3
    * @since 1.0.0
    */
   encodeSync,
   /**
-<<<<<<< HEAD
    * @category validating
-=======
-   * @category validation
-   * @since 1.0.0
-   */
-  is,
-  /**
-   * @category parsing
-   * @since 1.0.0
-   */
-  parse,
-  /**
-   * @category parsing
-   * @since 1.0.0
-   */
-  parseEither,
-  /**
-   * @category parsing
-   * @since 1.0.0
-   */
-  parseOption,
-  /**
-   * @category parsing
-   * @since 1.0.0
-   */
-  parsePromise,
-  /**
-   * @category parsing
-   * @since 1.0.0
-   */
-  parseResult,
-  /**
-   * @category parsing
->>>>>>> 560011f3
    * @since 1.0.0
    */
   parseSync,
   /**
-<<<<<<< HEAD
    * @category validating
-=======
-   * @category validation
-   * @since 1.0.0
-   */
-  validate,
-  /**
-   * @category validation
->>>>>>> 560011f3
    * @since 1.0.0
    */
   validateEither,
@@ -213,14 +107,6 @@
    * @category validating
    * @since 1.0.0
    */
-<<<<<<< HEAD
-=======
-  validateResult,
-  /**
-   * @category validation
-   * @since 1.0.0
-   */
->>>>>>> 560011f3
   validateSync
 } from "@effect/schema/Parser"
 
@@ -803,133 +689,7 @@
       }),
       []
     )
-<<<<<<< HEAD
   )
-=======
-  } else {
-    return make(AST.createTypeLiteral(propertySignatures, []))
-  }
-}
-
-/**
- * @category combinators
- * @since 1.0.0
- */
-export const pick = <A, Keys extends ReadonlyArray<keyof A>>(...keys: Keys) =>
-  <I extends { [K in keyof A]?: any }>(
-    self: Schema<I, A>
-  ): Schema<Spread<Pick<I, Keys[number]>>, Spread<Pick<A, Keys[number]>>> => {
-    const ast = self.ast
-    if (AST.isTransform(ast) && ast.propertySignatureTransformations.length > 0) {
-      return make(
-        AST.createTransformByPropertySignatureTransformations(
-          AST.pick(ast.from, keys),
-          AST.pick(ast.to, keys),
-          ast.propertySignatureTransformations.filter((t) =>
-            (keys as ReadonlyArray<PropertyKey>).includes(t.to)
-          )
-        )
-      )
-    }
-    return make(AST.pick(ast, keys))
-  }
-
-/**
- * @category combinators
- * @since 1.0.0
- */
-export const omit = <A, Keys extends ReadonlyArray<keyof A>>(...keys: Keys) =>
-  <I extends { [K in keyof A]?: any }>(
-    self: Schema<I, A>
-  ): Schema<Spread<Omit<I, Keys[number]>>, Spread<Omit<A, Keys[number]>>> => {
-    const ast = self.ast
-    if (AST.isTransform(ast) && ast.propertySignatureTransformations.length > 0) {
-      return make(
-        AST.createTransformByPropertySignatureTransformations(
-          AST.omit(ast.from, keys),
-          AST.omit(ast.to, keys),
-          ast.propertySignatureTransformations.filter((t) =>
-            !(keys as ReadonlyArray<PropertyKey>).includes(t.to)
-          )
-        )
-      )
-    }
-    return make(AST.omit(ast, keys))
-  }
-
-/**
- * @category model
- * @since 1.0.0
- */
-export interface BrandSchema<From, To extends Brand<any>>
-  extends Schema<From, To>, Brand.Constructor<To>
-{}
-
-/**
- * Returns a nominal branded schema by applying a brand to a given schema.
- *
- * ```
- * Schema<A> + B -> Schema<A & Brand<B>>
- * ```
- *
- * @param self - The input schema to be combined with the brand.
- * @param brand - The brand to apply.
- *
- * @example
- * import * as S from "@effect/schema/Schema"
- * import { pipe } from "@effect/data/Function"
- *
- * const Int = pipe(S.number, S.int(), S.brand("Int"))
- * type Int = S.To<typeof Int> // number & Brand<"Int">
- *
- * @category combinators
- * @since 1.0.0
- */
-export const brand = <B extends string | symbol, A>(
-  brand: B,
-  options?: AnnotationOptions<A>
-) =>
-  <I>(self: Schema<I, A>): BrandSchema<I, A & Brand<B>> => {
-    const annotations = toAnnotations(options)
-    annotations[AST.BrandAnnotationId] = [...getBrands(self.ast), brand]
-    const ast = AST.mergeAnnotations(self.ast, annotations)
-    const schema = make(ast)
-    const validate = P.validateSync(schema)
-    const validateOption = P.validateOption(schema)
-    const validateEither = P.validateEither(schema)
-    const is = P.is(schema)
-    const out: any = Object.assign((input: unknown) => validate(input), {
-      [RefinedConstructorsTypeId]: RefinedConstructorsTypeId,
-      ast,
-      option: (input: unknown) => validateOption(input),
-      either: (input: unknown) =>
-        E.mapLeft(
-          validateEither(input),
-          (e) => [{ meta: input, message: formatErrors(e.errors) }]
-        ),
-      refine: (input: unknown): input is A & Brand<B> => is(input)
-    })
-    return out
-  }
-
-const getBrands = (ast: AST.AST): Array<string> =>
-  (ast.annotations[AST.BrandAnnotationId] as Array<string> | undefined) || []
-
-/**
- * @category combinators
- * @since 1.0.0
- */
-export const partial = <I, A>(self: Schema<I, A>): Schema<Spread<Partial<I>>, Spread<Partial<A>>> =>
-  make(AST.partial(self.ast))
-
-/**
- * @category combinators
- * @since 1.0.0
- */
-export const required = <I, A>(
-  self: Schema<I, A>
-): Schema<Spread<Required<I>>, Spread<Required<A>>> => make(AST.required(self.ast))
->>>>>>> 560011f3
 
 /**
  * @category combinators
@@ -1094,22 +854,8 @@
  * import * as S from "@effect/schema/Schema"
  * import { pipe } from "@effect/data/Function"
  *
-<<<<<<< HEAD
  * const Int = pipe(S.number, S.int(), S.brand("Int"))
  * type Int = S.To<typeof Int> // number & Brand<"Int">
-=======
- * const Circle = S.struct({ radius: S.number })
- * const Square = S.struct({ sideLength: S.number })
- * const Shape = S.union(
- *   pipe(Circle, S.attachPropertySignature("kind", "circle")),
- *   pipe(Square, S.attachPropertySignature("kind", "square"))
- * )
- *
- * assert.deepStrictEqual(S.decodeSync(Shape)({ radius: 10 }), {
- *   kind: "circle",
- *   radius: 10
- * })
->>>>>>> 560011f3
  *
  * @category combinators
  * @since 1.0.0
@@ -1679,30 +1425,7 @@
  * @category type id
  * @since 1.0.0
  */
-<<<<<<< HEAD
 export const NonNaNTypeId = Symbol.for("@effect/schema/TypeId/NonNaN")
-=======
-export const fromBrand = <C extends Brand<string | symbol>>(
-  constructor: Brand.Constructor<C>,
-  options?: AnnotationOptions<Brand.Unbranded<C>>
-) =>
-  <I, A extends Brand.Unbranded<C>>(self: Schema<I, A>): Schema<I, A & C> => {
-    const decode = (a: A): ParseResult<C> =>
-      E.mapLeft(
-        constructor.either(a),
-        (brandErrors) =>
-          PR.parseError([PR.type(ast, a, brandErrors.map((v) => v.message).join(", "))])
-      )
-
-    const ast = AST.createRefinement(
-      self.ast,
-      decode,
-      false,
-      toAnnotations({ typeId: BrandTypeId, ...options })
-    )
-    return make(ast)
-  }
->>>>>>> 560011f3
 
 /** @internal */
 export const _nonNaN = <A extends number>(
@@ -1874,7 +1597,6 @@
  */
 export const LessThanBigintTypeId = Symbol.for("@effect/schema/TypeId/LessThanBigint")
 
-<<<<<<< HEAD
 /** @internal */
 export const _lessThanBigint = <A extends bigint>(
   ast: AST.AST,
@@ -1887,30 +1609,6 @@
     jsonSchema: { exclusiveMaximum: max },
     ...options
   })
-=======
-const eitherArbitrary = <E, A>(
-  left: Arbitrary<E>,
-  right: Arbitrary<A>
-): Arbitrary<Either<E, A>> => (fc) => fc.oneof(left(fc).map(E.left), right(fc).map(E.right))
-
-const eitherPretty = <E, A>(left: Pretty<E>, right: Pretty<A>): Pretty<Either<E, A>> =>
-  E.match({
-    onLeft: (e) => `left(${left(e)})`,
-    onRight: (a) => `right(${right(a)})`
-  })
-
-const eitherInline = <IE, E, IA, A>(left: Schema<IE, E>, right: Schema<IA, A>) =>
-  union(
-    struct({
-      _tag: literal("Left"),
-      left
-    }),
-    struct({
-      _tag: literal("Right"),
-      right
-    })
-  )
->>>>>>> 560011f3
 
 /**
  * @category bigint filters
@@ -1925,28 +1623,9 @@
  * @category type id
  * @since 1.0.0
  */
-<<<<<<< HEAD
 export const LessThanOrEqualToBigintTypeId = Symbol.for(
   "@effect/schema/TypeId/LessThanOrEqualToBigint"
 )
-=======
-export const either = <IE, E, IA, A>(
-  left: Schema<IE, E>,
-  right: Schema<IA, A>
-): Schema<
-  { readonly _tag: "Left"; readonly left: IE } | { readonly _tag: "Right"; readonly right: IA },
-  Either<E, A>
-> =>
-  transform(
-    eitherInline(left, right),
-    to(eitherFromSelf(left, right)),
-    (a) => a._tag === "Left" ? E.left(a.left) : E.right(a.right),
-    E.match({
-      onLeft: (left) => ({ _tag: "Left" as const, left }),
-      onRight: (right) => ({ _tag: "Right" as const, right })
-    })
-  )
->>>>>>> 560011f3
 
 /** @internal */
 export const _lessThanOrEqualToBigint = <A extends bigint>(
@@ -2411,18 +2090,11 @@
   right: Arbitrary<A>
 ): Arbitrary<Either<E, A>> => (fc) => fc.oneof(left(fc).map(E.left), right(fc).map(E.right))
 
-<<<<<<< HEAD
 /** @internal */
 export const eitherPretty = <E, A>(left: Pretty<E>, right: Pretty<A>): Pretty<Either<E, A>> =>
   E.match({
     onLeft: (e) => `left(${left(e)})`,
     onRight: (a) => `right(${right(a)})`
-=======
-const optionPretty = <A>(value: Pretty<A>): Pretty<Option<A>> =>
-  O.match({
-    onNone: () => "none()",
-    onSome: (a) => `some(${value(a)})`
->>>>>>> 560011f3
   })
 
 const eitherInline = <E, A>(left: Schema<E>, right: Schema<A>) =>
@@ -2467,28 +2139,9 @@
   )
 }
 
-<<<<<<< HEAD
 // ---------------------------------------------
 // Json
 // ---------------------------------------------
-=======
-/**
- * @category combinators
- * @since 1.0.0
- */
-export const option = <I, A>(
-  value: Schema<I, A>
-): Schema<{ readonly _tag: "None" } | { readonly _tag: "Some"; readonly value: I }, Option<A>> =>
-  transform(
-    optionInline(value),
-    to(optionFromSelf(value)),
-    (a) => a._tag === "None" ? O.none() : O.some(a.value),
-    O.match({
-      onNone: () => ({ _tag: "None" as const }),
-      onSome: (value) => ({ _tag: "Some" as const, value })
-    })
-  )
->>>>>>> 560011f3
 
 /**
  * @category Json
@@ -2711,313 +2364,4 @@
       [I.PrettyHookId]: readonlySetPretty,
       [I.ArbitraryHookId]: readonlySetArbitrary
     }
-<<<<<<< HEAD
-  )
-=======
-  )
-  return schema
-}
-
-/**
- * @category combinators
- * @since 1.0.0
- */
-export const readonlySet = <I, A>(item: Schema<I, A>): Schema<ReadonlyArray<I>, ReadonlySet<A>> =>
-  transform(
-    array(item),
-    to(readonlySetFromSelf(item)),
-    (as) => new Set(as),
-    (set) => Array.from(set)
-  )
-
-// ---------------------------------------------
-// data/String
-// ---------------------------------------------
-
-/**
- * @category type id
- * @since 1.0.0
- */
-export const TrimmedTypeId = "@effect/schema/TrimmedTypeId"
-
-const trimmedRegex = /^\S.*\S$|^\S$|^$/
-
-/**
- * Verifies that a string contains no leading or trailing whitespaces.
- *
- * Note. This combinator does not make any transformations, it only validates.
- * If what you were looking for was a combinator to trim strings, then check out the `trim` combinator.
- *
- * @category string
- * @since 1.0.0
- */
-export const trimmed = <A extends string>(options?: AnnotationOptions<A>) =>
-  <I>(self: Schema<I, A>): Schema<I, A> =>
-    pipe(
-      self,
-      filter((a): a is A => trimmedRegex.test(a), {
-        typeId: TrimmedTypeId,
-        description: "a string with no leading or trailing whitespace",
-        jsonSchema: {
-          type: "string",
-          pattern: trimmedRegex.source
-        },
-        ...options
-      })
-    )
-
-/**
- * @category type id
- * @since 1.0.0
- */
-export const MaxLengthTypeId = "@effect/schema/MaxLengthTypeId"
-
-/**
- * @category string
- * @since 1.0.0
- */
-export const maxLength = <A extends string>(
-  maxLength: number,
-  options?: AnnotationOptions<A>
-) =>
-  <I>(self: Schema<I, A>): Schema<I, A> =>
-    pipe(
-      self,
-      filter(
-        (a): a is A => a.length <= maxLength,
-        {
-          typeId: MaxLengthTypeId,
-          description: `a string at most ${maxLength} character(s) long`,
-          jsonSchema: { maxLength },
-          ...options
-        }
-      )
-    )
-
-/**
- * @category type id
- * @since 1.0.0
- */
-export const MinLengthTypeId = "@effect/schema/MinLengthTypeId"
-
-/**
- * @category string
- * @since 1.0.0
- */
-export const minLength = <A extends string>(
-  minLength: number,
-  options?: AnnotationOptions<A>
-) =>
-  <I>(self: Schema<I, A>): Schema<I, A> =>
-    pipe(
-      self,
-      filter(
-        (a): a is A => a.length >= minLength,
-        {
-          typeId: MinLengthTypeId,
-          description: `a string at least ${minLength} character(s) long`,
-          jsonSchema: { minLength },
-          ...options
-        }
-      )
-    )
-
-/**
- * @category type id
- * @since 1.0.0
- */
-export const PatternTypeId = "@effect/schema/PatternTypeId"
-
-/**
- * @category string
- * @since 1.0.0
- */
-export const pattern = <A extends string>(
-  regex: RegExp,
-  options?: AnnotationOptions<A>
-) =>
-  <I>(self: Schema<I, A>): Schema<I, A> => {
-    const pattern = regex.source
-    return pipe(
-      self,
-      filter(
-        (a): a is A => {
-          // The following line ensures that `lastIndex` is reset to `0` in case the user has specified the `g` flag
-          regex.lastIndex = 0
-          return regex.test(a)
-        },
-        {
-          typeId: { id: PatternTypeId, params: { regex } },
-          description: `a string matching the pattern ${pattern}`,
-          jsonSchema: { pattern },
-          ...options
-        }
-      )
-    )
-  }
-
-/**
- * @category type id
- * @since 1.0.0
- */
-export const StartsWithTypeId = "@effect/schema/StartsWithTypeId"
-
-/**
- * @category string
- * @since 1.0.0
- */
-export const startsWith = <A extends string>(
-  startsWith: string,
-  options?: AnnotationOptions<A>
-) =>
-  <I>(self: Schema<I, A>): Schema<I, A> =>
-    pipe(
-      self,
-      filter(
-        (a): a is A => a.startsWith(startsWith),
-        {
-          typeId: { id: StartsWithTypeId, params: { startsWith } },
-          description: `a string starting with ${JSON.stringify(startsWith)}`,
-          jsonSchema: { pattern: `^${startsWith}` },
-          ...options
-        }
-      )
-    )
-
-/**
- * @category type id
- * @since 1.0.0
- */
-export const EndsWithTypeId = "@effect/schema/EndsWithTypeId"
-
-/**
- * @category string
- * @since 1.0.0
- */
-export const endsWith = <A extends string>(
-  endsWith: string,
-  options?: AnnotationOptions<A>
-) =>
-  <I>(self: Schema<I, A>): Schema<I, A> =>
-    pipe(
-      self,
-      filter(
-        (a): a is A => a.endsWith(endsWith),
-        {
-          typeId: { id: EndsWithTypeId, params: { endsWith } },
-          description: `a string ending with ${JSON.stringify(endsWith)}`,
-          jsonSchema: { pattern: `^.*${endsWith}$` },
-          ...options
-        }
-      )
-    )
-
-/**
- * @category type id
- * @since 1.0.0
- */
-export const IncludesTypeId = "@effect/schema/IncludesTypeId"
-
-/**
- * @category string
- * @since 1.0.0
- */
-export const includes = <A extends string>(
-  searchString: string,
-  options?: AnnotationOptions<A>
-) =>
-  <I>(self: Schema<I, A>): Schema<I, A> =>
-    pipe(
-      self,
-      filter(
-        (a): a is A => a.includes(searchString),
-        {
-          typeId: { id: IncludesTypeId, params: { includes: searchString } },
-          description: `a string including ${JSON.stringify(searchString)}`,
-          jsonSchema: { pattern: `.*${searchString}.*` },
-          ...options
-        }
-      )
-    )
-
-/**
- * This combinator allows removing whitespaces from the beginning and end of a string.
- *
- * @category string
- * @since 1.0.0
- */
-export const trim = <I, A extends string>(self: Schema<I, A>): Schema<I, A> =>
-  transform(
-    self,
-    pipe(to(self), trimmed()),
-    (s) => s.trim() as A, // this is safe because `pipe(to(self), trimmed())` will check its input anyway
-    identity
-  )
-
-/**
- * This schema allows removing whitespaces from the beginning and end of a string.
- *
- * @category string
- * @since 1.0.0
- */
-export const Trim: Schema<string, string> = trim(string)
-
-/**
- * @category type id
- * @since 1.0.0
- */
-export const UUIDTypeId = "@effect/schema/UUIDTypeId"
-
-const uuidRegex = /^[0-9a-fA-F]{8}-[0-9a-fA-F]{4}-[0-9a-fA-F]{4}-[0-9a-fA-F]{4}-[0-9a-fA-F]{12}$/i
-
-/**
- * @category constructors
- * @since 1.0.0
- */
-export const UUID: Schema<string> = pipe(
-  string,
-  pattern(uuidRegex, {
-    typeId: UUIDTypeId,
-    title: "UUID",
-    arbitrary: (): Arbitrary<string> => (fc) => fc.uuid()
-  })
-)
-
-/**
- * @category type id
- * @since 1.0.0
- */
-export const ULIDTypeId = "@effect/schema/ULIDTypeId"
-
-const ulidRegex = /^[0-7][0-9A-HJKMNP-TV-Z]{25}$/i
-
-/**
- * @category constructors
- * @since 1.0.0
- */
-export const ULID: Schema<string> = pipe(
-  string,
-  pattern(ulidRegex, {
-    typeId: ULIDTypeId,
-    title: "ULID",
-    arbitrary: (): Arbitrary<string> => (fc) => fc.ulid()
-  })
-)
-
-/**
- * @category string
- * @since 1.0.0
- */
-export const length = <A extends string>(
-  length: number,
-  options?: AnnotationOptions<A>
-) => <I>(self: Schema<I, A>): Schema<I, A> => minLength(length, options)(maxLength<A>(length)(self))
-
-/**
- * @category string
- * @since 1.0.0
- */
-export const nonEmpty = <A extends string>(
-  options?: AnnotationOptions<A>
-): <I>(self: Schema<I, A>) => Schema<I, A> => minLength(1, options)
->>>>>>> 560011f3
+  )