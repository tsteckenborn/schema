--- conflicted
+++ resolved
@@ -106,11 +106,7 @@
     "zod": "^3.21.4"
   },
   "dependencies": {
-<<<<<<< HEAD
     "@effect/data": "^0.15.1",
-=======
-    "@effect/data": "^0.15.0",
->>>>>>> 866b8cab
     "@effect/io": "^0.34.0",
     "fast-check": "^3.11.0"
   }
