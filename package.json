{
  "name": "@effect/schema",
  "version": "0.25.0",
  "publishConfig": {
    "access": "public",
    "directory": "dist"
  },
  "repository": {
    "type": "git",
    "url": "https://github.com/effect-ts/schema.git"
  },
  "author": "Giulio Canti <giulio.canti@gmail.com>",
  "license": "MIT",
  "bugs": {
    "url": "https://github.com/effect-ts/schema/issues"
  },
  "homepage": "https://github.com/effect-ts/schema",
  "description": "Modeling the schema of data structures as first-class values",
  "tags": [
    "typescript",
    "schema",
    "validation"
  ],
  "keywords": [
    "typescript",
    "schema",
    "validation"
  ],
  "scripts": {
    "version": "changeset version && pnpm install --no-frozen-lockfile && pnpm run docs-update",
    "release": "pnpm run build && changeset publish",
    "clean": "rimraf build tsbuildinfo dist .ultra.cache.json",
    "build": "pnpm build-all && pnpm build-pack",
    "build-cjs": "babel build/esm --config-file ./.babel.cjs.json --out-dir build/cjs --out-file-extension .js --source-maps",
    "build-mjs": "babel build/esm --config-file ./.babel.mjs.json --out-dir build/mjs --out-file-extension .mjs --source-maps",
    "build-post": "build-utils pack-v4",
    "build-pack": "concurrently \"pnpm build-cjs\" \"pnpm build-mjs\" && pnpm build-post",
    "build-all": "tsc -b tsconfig.json",
    "build-watch": "tsc -b tsconfig.json --watch",
    "dtslint": "dtslint --expectOnly dtslint",
    "lint": "eslint . --ext .ts,.tsx",
    "autofix": "pnpm lint --fix",
    "tc": "tsc --noEmit",
    "docs": "docgen",
    "docs-update": "git add --force --all docs/modules || true",
    "circular": "madge --ts-config ./tsconfig.madge.json --circular --no-color --no-spinner --warning build/esm",
    "test": "vitest",
    "test-all": "npm run circular && npm run lint && npm run dtslint && vitest run",
    "coverage": "vitest run --coverage"
  },
  "exports": {
    "./*": {
      "require": "./build/cjs/*.js"
    }
  },
  "config": {
    "side": [],
    "modules": [],
    "global": []
  },
  "devDependencies": {
    "@babel/cli": "^7.21.0",
    "@babel/core": "^7.21.4",
    "@babel/plugin-transform-modules-commonjs": "^7.21.2",
    "@changesets/changelog-github": "^0.4.8",
    "@changesets/cli": "^2.26.1",
    "@definitelytyped/dtslint": "^0.0.163",
    "@effect-ts/build-utils": "^0.40.7",
    "@effect-ts/core": "^0.60.5",
    "@effect/docgen": "^0.1.2",
    "@effect/language-service": "^0.0.19",
    "@repo-tooling/eslint-plugin-dprint": "^0.0.4",
    "@types/benchmark": "^2.1.2",
    "@types/chai": "^4.3.4",
    "@types/glob": "^8.1.0",
    "@types/jest": "^29.5.1",
    "@types/node": "^18.16.0",
    "@types/rimraf": "4.0.5",
    "@typescript-eslint/eslint-plugin": "^5.59.0",
    "@typescript-eslint/parser": "^5.59.0",
    "@vitest/coverage-c8": "^0.30.1",
    "ajv": "^8.12.0",
    "babel-plugin-annotate-pure-calls": "^0.4.0",
    "benchmark": "^2.1.4",
    "concurrently": "^8.0.1",
    "cpx": "^1.5.0",
    "eslint": "^8.39.0",
    "eslint-import-resolver-typescript": "^3.5.5",
    "eslint-plugin-codegen": "0.17.0",
    "eslint-plugin-deprecation": "^1.4.0",
    "eslint-plugin-import": "^2.27.5",
    "eslint-plugin-simple-import-sort": "^10.0.0",
    "eslint-plugin-sort-destructure-keys": "^1.5.0",
    "glob": "^10.2.2",
    "madge": "^6.0.0",
    "picocolors": "^1.0.0",
    "prettier": "^2.8.8",
    "rimraf": "5.0.0",
    "ts-node": "^10.9.1",
    "tslint": "^6.1.3",
    "typescript": "^5.0.4",
    "ultra-runner": "^3.10.5",
    "vite": "^4.3.1",
    "vitest": "0.30.1",
    "zod": "^3.21.4"
  },
  "dependencies": {
<<<<<<< HEAD
    "@effect/data": "^0.13.5",
    "@effect/io": "^0.31.3",
=======
    "@effect/data": "^0.13.2",
    "@effect/io": "^0.31.1",
>>>>>>> 560011f3
    "fast-check": "^3.11.0"
  }
}<|MERGE_RESOLUTION|>--- conflicted
+++ resolved
@@ -105,13 +105,8 @@
     "zod": "^3.21.4"
   },
   "dependencies": {
-<<<<<<< HEAD
     "@effect/data": "^0.13.5",
     "@effect/io": "^0.31.3",
-=======
-    "@effect/data": "^0.13.2",
-    "@effect/io": "^0.31.1",
->>>>>>> 560011f3
     "fast-check": "^3.11.0"
   }
 }